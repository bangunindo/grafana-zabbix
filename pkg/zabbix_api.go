--- conflicted
+++ resolved
@@ -115,19 +115,14 @@
 				return nil, err
 			}
 		}
-		result, err = ds.zabbixAPIRequest(ctx, zabbixUrl, method, params, zabbixAuth)
+		result, err = ds.zabbixAPIRequest(ctx, zabbixURL, method, params, zabbixAuth)
 		if err == nil || (err != nil && !isNotAuthorized(err.Error())) {
 			break
 		} else {
 			zabbixAuth = ""
 		}
 	}
-<<<<<<< HEAD
 	return result, err
-=======
-
-	return ds.zabbixAPIRequest(ctx, zabbixURL, method, params, zabbixAuth)
->>>>>>> 6beda3a3
 }
 
 func (ds *ZabbixDatasource) loginWithDs(ctx context.Context, dsInfo *datasource.DatasourceInfo) (string, error) {
