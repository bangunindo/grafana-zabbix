<query-editor-row query-ctrl="ctrl" can-collapse="false">

  <div class="gf-form-inline">
    <div class="gf-form max-width-20">
      <label class="gf-form-label width-7">Query Mode</label>
      <div class="gf-form-select-wrapper max-width-20">
        <select class="gf-form-input"
              ng-change="ctrl.switchEditorMode(ctrl.target.mode)"
              ng-model="ctrl.target.mode"
              ng-options="v.mode as v.text for (k, v) in ctrl.editorModes">
        </select>
      </div>
    </div>
    <div class="gf-form gf-form--grow">
			<div class="gf-form-label gf-form-label--grow"></div>
		</div>
  </div>

  <!-- IT Service editor -->
<<<<<<< HEAD
  <ul class="tight-form-list" role="menu" ng-show="ctrl.target.mode == 1">
    <li class="tight-form-item query-keyword input-small">IT Service</li>
    <li>
      <select class="tight-form-input input-large"
=======
  <div class="gf-form-inline" ng-show="ctrl.target.mode == 1">
    <div class="gf-form max-width-20">
      <label class="gf-form-label width-7">IT Service</label>
      <div class="gf-form-select-wrapper max-width-20">
        <select class="gf-form-input"
>>>>>>> 0d2b0fc9
              ng-change="ctrl.selectITService()"
              ng-model="ctrl.target.itservice"
              bs-tooltip="ctrl.target.itservice.name.length > 25 ? ctrl.target.itservice.name : ''"
              ng-options="itservice.name for itservice in ctrl.itserviceList track by itservice.name">
<<<<<<< HEAD
        <option value="">-- Select IT service --</option>
      </select>
    </li>
    <li class="tight-form-item query-keyword input-medium">IT service property</li>
    <li>
      <select class="tight-form-input input-medium"
=======
          <option value="">-- Select IT service --</option>
        </select>
      </div>
    </div>
    <div class="gf-form">
      <label class="gf-form-label">IT service property</label>
      <div class="gf-form-select-wrapper">
        <select class="gf-form-input"
>>>>>>> 0d2b0fc9
              ng-change="ctrl.selectITService()"
              ng-model="ctrl.target.slaProperty"
              ng-options="slaProperty.name for slaProperty in ctrl.slaPropertyList track by slaProperty.name">
          <option value="">-- Property --</option>
        </select>
      </div>
    </div>
    <div class="gf-form gf-form--grow">
			<div class="gf-form-label gf-form-label--grow"></div>
		</div>
  </div>

<<<<<<< HEAD
    <!-- Select Host Group -->
    <li class="tight-form-item query-keyword input-small" style="width: 6em">Group</li>
    <li>
=======
  <div class="gf-form-inline" ng-hide="ctrl.target.mode == 1">
    <!-- Select Group -->
    <div class="gf-form max-width-20">
      <label class="gf-form-label width-7">Group</label>
>>>>>>> 0d2b0fc9
      <input type="text"
        ng-model="ctrl.target.group.filter"
        bs-typeahead="ctrl.getGroupNames"
        ng-blur="ctrl.onTargetBlur()"
        data-min-length=0
        data-items=100
        class="gf-form-input"
        ng-class="{
          'zbx-variable': ctrl.isVariable(ctrl.target.group.filter),
          'zbx-regex': ctrl.isRegex(ctrl.target.group.filter)
          }"></input>
    </div>
    <!-- Select Host -->
<<<<<<< HEAD
    <li class="tight-form-item query-keyword input-small" style="width: 3em">Host</li>
    <li>
=======
    <div class="gf-form">
      <label class="gf-form-label width-7">Host</label>
>>>>>>> 0d2b0fc9
      <input type="text"
        ng-model="ctrl.target.host.filter"
        bs-typeahead="ctrl.getHostNames"
        ng-blur="ctrl.onTargetBlur()"
        data-min-length=0
        data-items=100
        class="gf-form-input"
        ng-class="{
          'zbx-variable': ctrl.isVariable(ctrl.target.host.filter),
          'zbx-regex': ctrl.isRegex(ctrl.target.host.filter)
<<<<<<< HEAD
        }">
    </li>
  </ul>
  <div class="clearfix"></div>
</div>

<div class="tight-form" ng-hide="ctrl.target.mode == 1">
  <ul class="tight-form-list" role="menu">
=======
          }">
    </div>

		<gf-form-switch class="gf-form" ng-hide="ctrl.target.mode == 2"
      label="Show disabled items" checked="ctrl.target.showDisabledItems" on-change="ctrl.onTargetBlur()">
		</gf-form-switch>

    <div class="gf-form gf-form--grow">
			<div class="gf-form-label gf-form-label--grow"></div>
		</div>
  </div>
>>>>>>> 0d2b0fc9

  <div class="gf-form-inline" ng-hide="ctrl.target.mode == 1">
    <!-- Select Application -->
<<<<<<< HEAD
    <li class="tight-form-item query-keyword tight-form-align" style="width: 6em">Application</li>
    <li>
=======
    <div class="gf-form max-width-20">
      <label class="gf-form-label width-7">Application</label>
>>>>>>> 0d2b0fc9
      <input type="text"
        ng-model="ctrl.target.application.filter"
        bs-typeahead="ctrl.getApplicationNames"
        ng-blur="ctrl.onTargetBlur()"
        data-min-length=0
        data-items=100
        class="gf-form-input"
        ng-class="{
          'zbx-variable': ctrl.isVariable(ctrl.target.application.filter),
          'zbx-regex': ctrl.isRegex(ctrl.target.application.filter)
        }">
    </div>

    <!-- Select Item -->
<<<<<<< HEAD
    <li class="tight-form-item query-keyword input-small" style="width: 3em">Item</li>
    <li>
=======
    <div class="gf-form">
      <label class="gf-form-label width-7">Item</label>
>>>>>>> 0d2b0fc9
      <input type="text"
        ng-model="ctrl.target.item.filter"
        bs-typeahead="ctrl.getItemNames"
        ng-blur="ctrl.onTargetBlur()"
        data-min-length=0
        data-items=100
        class="gf-form-input"
        ng-class="{
          'zbx-variable': ctrl.isVariable(ctrl.target.item.filter),
          'zbx-regex': ctrl.isRegex(ctrl.target.item.filter)
        }">
<<<<<<< HEAD
    </li>
    <li class="tight-form-item last">
      <a ng-click="ctrl.toggleQueryOptions()">
        <i class="fa fa-caret-down" ng-show="ctrl.showQueryOptions"></i>
        <i class="fa fa-caret-right" ng-hide="ctrl.showQueryOptions"></i>
        {{ctrl.queryOptionsText}}
      </a>
    </li>
  </ul>

  <div class="clearfix"></div>
</div>

<!-- Functions -->
<div class="tight-form" ng-show="!ctrl.target.mode">
  <ul class="tight-form-list" role="menu">
    <li class="tight-form-item query-keyword tight-form-align" style="width: 6em">Functions</li>
    <li ng-repeat="func in ctrl.target.functions">
      <span metric-function-editor class="tight-form-item tight-form-func"></span>
    </li>
    <li class="dropdown" add-metric-function></li>
  </ul>
  <div class="clearfix"></div>
</div>

<!-- Query options -->
<div class="tight-form" ng-if="ctrl.showQueryOptions">
  <div class="tight-form-inner-box">
    <div class="tight-form last">
      <ul class="tight-form-list">
        <li class="tight-form-item" style="width: 170px">
          Show disabled items
        </li>
        <li class="tight-form-item last">
          <editor-checkbox text=""
            model="ctrl.target.options.showDisabledItems"
            change="ctrl.onQueryOptionChange()">
          </editor-checkbox>
        </li>
      </ul>
      <div class="clearfix"></div>
    </div>
  </div>
</div>

<div class="tight-form" ng-show="ctrl.target.mode == 2">
  <ul class="tight-form-list" role="menu">
=======
    </div>
    <div class="gf-form">
      <label class="gf-form-label">Options</label>
      <div ng-repeat="func in ctrl.target.functions" class="gf-form-label query-part" metric-function-editor></div>
    </div>
    <div class="gf-form dropdown" add-metric-function>
    </div>
    <div class="gf-form gf-form--grow">
			<div class="gf-form-label gf-form-label--grow"></div>
		</div>
  </div>
>>>>>>> 0d2b0fc9

  <div class="gf-form-inline" ng-show="ctrl.target.mode == 2">
    <!-- Text metric regex -->
<<<<<<< HEAD
    <li class="tight-form-item query-keyword tight-form-align" style="width: 6em" ng-show="ctrl.target.mode == 2">
      Text filter
    </li>
    <li ng-show="ctrl.target.mode == 2">
=======
    <div class="gf-form max-width-20">
      <label class="gf-form-label width-7">Text filter</label>
>>>>>>> 0d2b0fc9
      <input type="text"
             class="gf-form-input"
             ng-model="ctrl.target.textFilter"
             spellcheck='false'
             placeholder="Text filter (regex)"
             ng-blur="ctrl.onTargetBlur()">
    </div>

    <gf-form-switch class="gf-form" label="Use capture groups" checked="ctrl.target.useCaptureGroups" on-change="ctrl.onTargetBlur()">
		</gf-form-switch>
  </div>

</query-editor-row><|MERGE_RESOLUTION|>--- conflicted
+++ resolved
@@ -17,30 +17,15 @@
   </div>
 
   <!-- IT Service editor -->
-<<<<<<< HEAD
-  <ul class="tight-form-list" role="menu" ng-show="ctrl.target.mode == 1">
-    <li class="tight-form-item query-keyword input-small">IT Service</li>
-    <li>
-      <select class="tight-form-input input-large"
-=======
   <div class="gf-form-inline" ng-show="ctrl.target.mode == 1">
     <div class="gf-form max-width-20">
       <label class="gf-form-label width-7">IT Service</label>
       <div class="gf-form-select-wrapper max-width-20">
         <select class="gf-form-input"
->>>>>>> 0d2b0fc9
               ng-change="ctrl.selectITService()"
               ng-model="ctrl.target.itservice"
               bs-tooltip="ctrl.target.itservice.name.length > 25 ? ctrl.target.itservice.name : ''"
               ng-options="itservice.name for itservice in ctrl.itserviceList track by itservice.name">
-<<<<<<< HEAD
-        <option value="">-- Select IT service --</option>
-      </select>
-    </li>
-    <li class="tight-form-item query-keyword input-medium">IT service property</li>
-    <li>
-      <select class="tight-form-input input-medium"
-=======
           <option value="">-- Select IT service --</option>
         </select>
       </div>
@@ -49,7 +34,6 @@
       <label class="gf-form-label">IT service property</label>
       <div class="gf-form-select-wrapper">
         <select class="gf-form-input"
->>>>>>> 0d2b0fc9
               ng-change="ctrl.selectITService()"
               ng-model="ctrl.target.slaProperty"
               ng-options="slaProperty.name for slaProperty in ctrl.slaPropertyList track by slaProperty.name">
@@ -62,16 +46,10 @@
 		</div>
   </div>
 
-<<<<<<< HEAD
-    <!-- Select Host Group -->
-    <li class="tight-form-item query-keyword input-small" style="width: 6em">Group</li>
-    <li>
-=======
   <div class="gf-form-inline" ng-hide="ctrl.target.mode == 1">
     <!-- Select Group -->
     <div class="gf-form max-width-20">
       <label class="gf-form-label width-7">Group</label>
->>>>>>> 0d2b0fc9
       <input type="text"
         ng-model="ctrl.target.group.filter"
         bs-typeahead="ctrl.getGroupNames"
@@ -85,13 +63,8 @@
           }"></input>
     </div>
     <!-- Select Host -->
-<<<<<<< HEAD
-    <li class="tight-form-item query-keyword input-small" style="width: 3em">Host</li>
-    <li>
-=======
     <div class="gf-form">
       <label class="gf-form-label width-7">Host</label>
->>>>>>> 0d2b0fc9
       <input type="text"
         ng-model="ctrl.target.host.filter"
         bs-typeahead="ctrl.getHostNames"
@@ -102,16 +75,6 @@
         ng-class="{
           'zbx-variable': ctrl.isVariable(ctrl.target.host.filter),
           'zbx-regex': ctrl.isRegex(ctrl.target.host.filter)
-<<<<<<< HEAD
-        }">
-    </li>
-  </ul>
-  <div class="clearfix"></div>
-</div>
-
-<div class="tight-form" ng-hide="ctrl.target.mode == 1">
-  <ul class="tight-form-list" role="menu">
-=======
           }">
     </div>
 
@@ -123,17 +86,11 @@
 			<div class="gf-form-label gf-form-label--grow"></div>
 		</div>
   </div>
->>>>>>> 0d2b0fc9
 
   <div class="gf-form-inline" ng-hide="ctrl.target.mode == 1">
     <!-- Select Application -->
-<<<<<<< HEAD
-    <li class="tight-form-item query-keyword tight-form-align" style="width: 6em">Application</li>
-    <li>
-=======
     <div class="gf-form max-width-20">
       <label class="gf-form-label width-7">Application</label>
->>>>>>> 0d2b0fc9
       <input type="text"
         ng-model="ctrl.target.application.filter"
         bs-typeahead="ctrl.getApplicationNames"
@@ -148,13 +105,8 @@
     </div>
 
     <!-- Select Item -->
-<<<<<<< HEAD
-    <li class="tight-form-item query-keyword input-small" style="width: 3em">Item</li>
-    <li>
-=======
     <div class="gf-form">
       <label class="gf-form-label width-7">Item</label>
->>>>>>> 0d2b0fc9
       <input type="text"
         ng-model="ctrl.target.item.filter"
         bs-typeahead="ctrl.getItemNames"
@@ -166,55 +118,6 @@
           'zbx-variable': ctrl.isVariable(ctrl.target.item.filter),
           'zbx-regex': ctrl.isRegex(ctrl.target.item.filter)
         }">
-<<<<<<< HEAD
-    </li>
-    <li class="tight-form-item last">
-      <a ng-click="ctrl.toggleQueryOptions()">
-        <i class="fa fa-caret-down" ng-show="ctrl.showQueryOptions"></i>
-        <i class="fa fa-caret-right" ng-hide="ctrl.showQueryOptions"></i>
-        {{ctrl.queryOptionsText}}
-      </a>
-    </li>
-  </ul>
-
-  <div class="clearfix"></div>
-</div>
-
-<!-- Functions -->
-<div class="tight-form" ng-show="!ctrl.target.mode">
-  <ul class="tight-form-list" role="menu">
-    <li class="tight-form-item query-keyword tight-form-align" style="width: 6em">Functions</li>
-    <li ng-repeat="func in ctrl.target.functions">
-      <span metric-function-editor class="tight-form-item tight-form-func"></span>
-    </li>
-    <li class="dropdown" add-metric-function></li>
-  </ul>
-  <div class="clearfix"></div>
-</div>
-
-<!-- Query options -->
-<div class="tight-form" ng-if="ctrl.showQueryOptions">
-  <div class="tight-form-inner-box">
-    <div class="tight-form last">
-      <ul class="tight-form-list">
-        <li class="tight-form-item" style="width: 170px">
-          Show disabled items
-        </li>
-        <li class="tight-form-item last">
-          <editor-checkbox text=""
-            model="ctrl.target.options.showDisabledItems"
-            change="ctrl.onQueryOptionChange()">
-          </editor-checkbox>
-        </li>
-      </ul>
-      <div class="clearfix"></div>
-    </div>
-  </div>
-</div>
-
-<div class="tight-form" ng-show="ctrl.target.mode == 2">
-  <ul class="tight-form-list" role="menu">
-=======
     </div>
     <div class="gf-form">
       <label class="gf-form-label">Options</label>
@@ -226,19 +129,11 @@
 			<div class="gf-form-label gf-form-label--grow"></div>
 		</div>
   </div>
->>>>>>> 0d2b0fc9
 
   <div class="gf-form-inline" ng-show="ctrl.target.mode == 2">
     <!-- Text metric regex -->
-<<<<<<< HEAD
-    <li class="tight-form-item query-keyword tight-form-align" style="width: 6em" ng-show="ctrl.target.mode == 2">
-      Text filter
-    </li>
-    <li ng-show="ctrl.target.mode == 2">
-=======
     <div class="gf-form max-width-20">
       <label class="gf-form-label width-7">Text filter</label>
->>>>>>> 0d2b0fc9
       <input type="text"
              class="gf-form-input"
              ng-model="ctrl.target.textFilter"
